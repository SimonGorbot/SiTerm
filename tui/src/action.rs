use serde::{Deserialize, Serialize};
use strum::Display;

#[derive(Debug, Clone, PartialEq, Eq, Serialize, Deserialize)]
pub enum DeviceMessage {
    Text(String),
    Bytes(Vec<u8>),
}

#[derive(Debug, Clone, PartialEq, Eq, Display, Serialize, Deserialize)]
pub enum Action {
    Tick,
    Render,
    Resize(u16, u16),
    Suspend,
    Resume,
    Quit,
    ClearScreen,
    Error(String),
    ShowPreconnect,
    ShowConnecting,
    ShowMain,
    ShowError(String),
    RefreshPorts,
    PortsUpdated(Vec<String>),
    Connect { port: String, baud_rate: u32 },
    ConnectionEstablished { port: String, baud_rate: u32 },
    ConnectionFailed(String),
    SendCommand(String),
    CommandSent(String),
<<<<<<< HEAD
    IncomingMessage(String),
    ToggleHelp,
=======
    IncomingMessage(DeviceMessage),
>>>>>>> da1cfdec
}<|MERGE_RESOLUTION|>--- conflicted
+++ resolved
@@ -28,10 +28,7 @@
     ConnectionFailed(String),
     SendCommand(String),
     CommandSent(String),
-<<<<<<< HEAD
     IncomingMessage(String),
     ToggleHelp,
-=======
     IncomingMessage(DeviceMessage),
->>>>>>> da1cfdec
 }